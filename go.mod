module github.com/ginsys/forward-email

go 1.24.0

toolchain go1.24.6

require (
	github.com/99designs/keyring v1.2.2
	github.com/olekukonko/tablewriter v1.1.1
	github.com/spf13/cobra v1.9.1
	github.com/spf13/viper v1.21.0
	github.com/stretchr/testify v1.11.1
	golang.org/x/term v0.36.0
	gopkg.in/yaml.v3 v3.0.1
)

require (
	github.com/99designs/go-keychain v0.0.0-20191008050251-8e49817e8af4 // indirect
	github.com/clipperhouse/displaywidth v0.3.1 // indirect
	github.com/clipperhouse/stringish v0.1.1 // indirect
	github.com/clipperhouse/uax29/v2 v2.2.0 // indirect
	github.com/danieljoos/wincred v1.1.2 // indirect
	github.com/davecgh/go-spew v1.1.1 // indirect
	github.com/dvsekhvalnov/jose2go v1.5.0 // indirect
	github.com/fatih/color v1.15.0 // indirect
	github.com/fsnotify/fsnotify v1.9.0 // indirect
	github.com/go-viper/mapstructure/v2 v2.4.0 // indirect
	github.com/godbus/dbus v0.0.0-20190726142602-4481cbc300e2 // indirect
	github.com/gsterjov/go-libsecret v0.0.0-20161001094733-a6f4afe4910c // indirect
	github.com/inconshreveable/mousetrap v1.1.0 // indirect
	github.com/mattn/go-colorable v0.1.13 // indirect
	github.com/mattn/go-isatty v0.0.19 // indirect
	github.com/mattn/go-runewidth v0.0.19 // indirect
	github.com/mtibben/percent v0.2.1 // indirect
	github.com/olekukonko/cat v0.0.0-20250911104152-50322a0618f6 // indirect
	github.com/olekukonko/errors v1.1.0 // indirect
<<<<<<< HEAD
	github.com/olekukonko/ll v0.0.9 // indirect
	github.com/pelletier/go-toml/v2 v2.2.4 // indirect
	github.com/pmezard/go-difflib v1.0.0 // indirect
	github.com/rivo/uniseg v0.2.0 // indirect
=======
	github.com/olekukonko/ll v0.1.2 // indirect
	github.com/pelletier/go-toml/v2 v2.2.4 // indirect
	github.com/pmezard/go-difflib v1.0.0 // indirect
>>>>>>> d026e8ee
	github.com/sagikazarmark/locafero v0.11.0 // indirect
	github.com/sourcegraph/conc v0.3.1-0.20240121214520-5f936abd7ae8 // indirect
	github.com/spf13/afero v1.15.0 // indirect
	github.com/spf13/cast v1.10.0 // indirect
	github.com/spf13/pflag v1.0.10 // indirect
	github.com/subosito/gotenv v1.6.0 // indirect
	go.yaml.in/yaml/v3 v3.0.4 // indirect
<<<<<<< HEAD
	golang.org/x/sys v0.35.0 // indirect
=======
	golang.org/x/sys v0.37.0 // indirect
>>>>>>> d026e8ee
	golang.org/x/text v0.28.0 // indirect
)<|MERGE_RESOLUTION|>--- conflicted
+++ resolved
@@ -34,16 +34,10 @@
 	github.com/mtibben/percent v0.2.1 // indirect
 	github.com/olekukonko/cat v0.0.0-20250911104152-50322a0618f6 // indirect
 	github.com/olekukonko/errors v1.1.0 // indirect
-<<<<<<< HEAD
 	github.com/olekukonko/ll v0.0.9 // indirect
 	github.com/pelletier/go-toml/v2 v2.2.4 // indirect
 	github.com/pmezard/go-difflib v1.0.0 // indirect
 	github.com/rivo/uniseg v0.2.0 // indirect
-=======
-	github.com/olekukonko/ll v0.1.2 // indirect
-	github.com/pelletier/go-toml/v2 v2.2.4 // indirect
-	github.com/pmezard/go-difflib v1.0.0 // indirect
->>>>>>> d026e8ee
 	github.com/sagikazarmark/locafero v0.11.0 // indirect
 	github.com/sourcegraph/conc v0.3.1-0.20240121214520-5f936abd7ae8 // indirect
 	github.com/spf13/afero v1.15.0 // indirect
@@ -51,10 +45,6 @@
 	github.com/spf13/pflag v1.0.10 // indirect
 	github.com/subosito/gotenv v1.6.0 // indirect
 	go.yaml.in/yaml/v3 v3.0.4 // indirect
-<<<<<<< HEAD
 	golang.org/x/sys v0.35.0 // indirect
-=======
-	golang.org/x/sys v0.37.0 // indirect
->>>>>>> d026e8ee
 	golang.org/x/text v0.28.0 // indirect
 )